--- conflicted
+++ resolved
@@ -2,7 +2,6 @@
 import pluginJs from '@eslint/js';
 import pluginReact from 'eslint-plugin-react';
 
-<<<<<<< HEAD
 /**
  * ESLint configuration for a JavaScript/TypeScript project.
  *
@@ -25,16 +24,10 @@
          * Specifies the files to which this configuration applies.
          * Matches JavaScript, TypeScript, and JSX/TSX files.
          */
-=======
-/** @type {import('eslint').Linter.Config[]} */
-export default [
-    {
->>>>>>> a6d09a30
         files: ['**/*.{ts,js,mjs,cjs,tsx,jsx}'],
     },
 
     {
-<<<<<<< HEAD
         /**
          * Defines global variables that are available in the project's runtime environment.
          * Includes browser globals and additional global variables like `Buffer`, `process`, etc.
@@ -76,7 +69,10 @@
          */
         rules: {
             // Allows usage of console.warn, console.error, and console.table
-            'no-console': ['warn', { allow: ['error', 'warn', 'table'] }],
+            'no-console': [
+                'warn',
+                { allow: ['info', 'error', 'warn', 'table'] },
+            ],
             'func-names': 'off', // Disables the requirement to name function expressions
             'no-underscore-dangle': 'off', // Allows variable names starting with underscores
             'consistent-return': 'off', // Allows functions with inconsistent return behaviors
@@ -133,74 +129,6 @@
             'src/modules/api/documentation/**', // Ignore auto-generated API documentation files
 
             'yarn.lock', // Ignore the Yarn lock file (used for dependency resolution)
-=======
-        languageOptions: {
-            globals: {
-                ...globals.browser, // Existing browser globals
-                Buffer: 'readonly', // Add Buffer as a global variable
-                process: 'readonly', // Add process as a global variable
-                module: 'readonly', // Add module as a global variable
-                require: 'readonly', // Add require as a global variable
-            },
-        },
-    },
-
-    pluginJs.configs.recommended,
-    pluginReact.configs.flat.recommended,
-
-    {
-        settings: {
-            react: {
-                version: 'detect', // Automatically detect the React version
-            },
-        },
-
-        rules: {
-            'no-console': ['warn', { allow: ['error', 'warn', 'table'] }], // Warns about console usage except for console.error and console.table
-            'func-names': 'off', // Turns off the requirement to name functions
-            'no-underscore-dangle': 'off', // Allows dangling underscores in identifiers
-            'consistent-return': 'off', // Does not require function return values to be consistent
-            'jest/expect-expect': 'off', // Turns off a rule that expects a Jest test to have an assertion
-            'security/detect-object-injection': 'off', // Disables a security rule about object injection that may not be applicable
-            quotes: [
-                'error', // Enforces the use of single quotes
-                'single',
-                { avoidEscape: true, allowTemplateLiterals: true },
-            ],
-            semi: ['error', 'always'], // Requires semicolons at the end of statements
-            'prefer-arrow-callback': ['error', { allowNamedFunctions: false }], // Enforces the use of arrow functions for callbacks
-            'prefer-const': 'error', // Requires use of const for variables that are never reassigned
-            'arrow-spacing': ['error', { before: true, after: true }], // Enforces space around the arrow of arrow functions
-            'no-var': 'error', // Requires let or const, not var
-            'object-shorthand': ['error', 'always'], // Requires object literal shorthand syntax
-            'prefer-template': 'error', // Prefers template literals over string concatenation
-            eqeqeq: ['error', 'always'], // Enforces the use of strict equality (===)
-            'template-curly-spacing': 'error', // Enforces spacing around embedded expressions of template strings
-            'prefer-rest-params': 'error', // Suggests using rest parameters instead of arguments
-            'no-new-symbol': 'error', // Disallows new operators with the Symbol object
-            'symbol-description': 'error', // Requires a description when creating symbols
-            'prefer-spread': 'error', // Prefer the use of the spread operator (...) to call variadic functions
-            'no-duplicate-imports': 'error', // Disallows duplicate imports
-            'no-unused-vars': 'warn',
-
-            'react/react-in-jsx-scope': 'off', // Disable rule since React is not required in scope
-            'react/jsx-uses-react': 'off', // Disable this rule as well
-            'react/prop-types': 'off', // Disable prop-types rule
-        },
-    },
-
-    {
-        // Note: there should be no other properties in this object
-        ignores: [
-            '.next/**', // Ignores all files in the .next folder
-            '.idea/**', // Ignores all files in the .idea folder
-            '.yarn/**', // Ignores all files in the .yarn folder
-            'node_modules/**', // Ignores all files in node_modules
-            'build/**', // Ignores all files in the build output directory
-            'logs/**', // Ignores log files
-            'yarn.lock', // Ignores the yarn lock file
-            'src/modules/api/documentation/**', // Ignores documentation files
->>>>>>> a6d09a30
         ],
     },
 ];