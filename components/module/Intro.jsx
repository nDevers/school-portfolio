--- conflicted
+++ resolved
@@ -1,11 +1,5 @@
 import Link from 'next/link';
-import {
-    BiAward,
-    BiBookReader,
-    BiCalendar,
-    BiSolidBookBookmark,
-    BiWifi,
-} from 'react-icons/bi';
+import { BiAward, BiBookReader, BiCalendar } from 'react-icons/bi';
 import { BsArrowRightCircleFill } from 'react-icons/bs';
 
 export default function Intro() {
@@ -49,15 +43,9 @@
                     href={'/contact'}
                     className='group w-full h-full grid place-content-center bg-yellow-500 text-white'
                 >
-<<<<<<< HEAD
                     <div className='h-full gap-2'>
                         <div className='text-xs md:text-sm'>
-                            Don't Hestitate to Ask
-=======
-                    <div className="h-full gap-2">
-                        <div className="text-xs md:text-sm">
-                            Don&apos;t Hesitate to Ask
->>>>>>> a6d09a30
+                            Don&apos;t Hestitate to Ask
                         </div>
                         <div className='uppercase flex items-center space-x-2 font-bold text-lg md:text-3xl'>
                             <span>Contact us</span>
