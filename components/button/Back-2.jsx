--- conflicted
+++ resolved
@@ -7,11 +7,6 @@
     const route = useRouter();
     return (
         <button
-<<<<<<< HEAD
-            size='sm'
-            variant='link'
-=======
->>>>>>> a6d09a30
             onClick={() => route?.back()}
             className='flex items-center space-x-1'
         >
