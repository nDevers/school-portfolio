'use strict';

import jwt from 'jsonwebtoken';

<<<<<<< HEAD
=======
import logger from '@/lib/logger';

>>>>>>> a6d09a30
import configurations from '@/configs/configurations';

/**
 * Represents the application configuration settings loaded asynchronously.
 * This variable is assigned the result of invoking the `configurations` function.
 * It is expected to hold all necessary configuration details required for
 * the application to function properly.
 *
 * The structure and contents of `configuration` may vary based on the
 * implementation of the `configurations` function.
 *
 * Ensure that the `configurations` function is correctly implemented
 * to return the appropriate settings in the desired format before usage.
 */
const configuration = await configurations();

/**
 * Asynchronously verifies a given JWT (JSON Web Token) based on the specified token type.
 *
 * The function accepts a JWT and verifies it using the appropriate secret key
 * depending on whether it is an access token or a refresh token.
 *
 * The default type is 'access', meaning the token will be verified against the
 * access token secret unless specified otherwise.
 *
 * @param {string} token - The JWT to be verified.
 * @param {string} [type='access'] - The type of token. Can be either 'access' or 'refresh'.
 *
 * @returns {Promise<Object|boolean>} Returns the decoded token object if verification is successful,
 * or `false` if the verification fails or an error occurs.
 */
const verifyToken = async (token, type) => {
    try {
        if (type === 'refresh') {
            return await jwt.verify(
                token,
                configuration.jwt.refreshToken.secret
            );
        } else {
            return await jwt.verify(
                token,
                configuration.jwt.accessToken.secret
            );
        }
    } catch (error) {
        logger.error('Token verification failed:', error.message);
        return false;
    }
};

export default verifyToken;<|MERGE_RESOLUTION|>--- conflicted
+++ resolved
@@ -2,11 +2,8 @@
 
 import jwt from 'jsonwebtoken';
 
-<<<<<<< HEAD
-=======
 import logger from '@/lib/logger';
 
->>>>>>> a6d09a30
 import configurations from '@/configs/configurations';
 
 /**
