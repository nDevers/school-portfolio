--- conflicted
+++ resolved
@@ -64,14 +64,6 @@
 
     let data = {};
     let userInput = {};
-<<<<<<< HEAD
-=======
-    const arrayFields = {}; // Temporary storage for indexed array fields
-
-    // Automatically detect and parse JSON or FormData
-    const contentType = request.headers.get('Content-Type');
-    // const method = request.method.toUpperCase();
->>>>>>> a6d09a30
 
     if (contentType?.includes(contentTypesConstants.JSON)) {
         try {
@@ -84,20 +76,17 @@
                     'Request body is empty, expected data in JSON format.'
                 );
             }
-<<<<<<< HEAD
-        } catch {
-=======
         } catch (error) {
             logger.error('JSON parsing error:', error.message);
 
             // Handle JSON parsing error, typically for an empty body
->>>>>>> a6d09a30
             throw new BadRequestError(
                 'Invalid JSON body or empty request body.'
             );
         }
     } else if (
-        contentType?.includes(contentTypesConstants.FORM_DATA) &&
+        contentType &&
+        contentType.includes(contentTypesConstants.FORM_DATA) &&
         typeof request.formData === 'function'
     ) {
         const formData = await request.formData();
