<<<<<<< HEAD
'use strict';
=======
import logger from '@/lib/logger';
>>>>>>> a6d09a30

/**
 * Formats a given model name by capitalizing the first letter and validating its content.
 *
 * This function ensures that the first letter of the provided name is capitalized and
 * checks if the formatted name contains only alphabetic characters. If the name includes
 * non-alphabetic characters, it logs a debug message and returns `false`.
 *
 * @param {string} name - The raw name of the model to be formatted and validated.
 * @returns {string|boolean} The formatted model name if valid, otherwise `false`.
 */
const formatModelName = (name) => {
    const modelName = name.charAt(0).toUpperCase() + name.slice(1);

    if (!modelName.match(/^[A-Za-z]+$/)) {
        logger.debug(
            `Invalid model name provided: ${modelName}. Only alphabetic characters without spaces or special characters are allowed.`
        );
        return false;
    }

    return modelName;
};

export default formatModelName;<|MERGE_RESOLUTION|>--- conflicted
+++ resolved
@@ -1,8 +1,6 @@
-<<<<<<< HEAD
 'use strict';
-=======
+
 import logger from '@/lib/logger';
->>>>>>> a6d09a30
 
 /**
  * Formats a given model name by capitalizing the first letter and validating its content.
